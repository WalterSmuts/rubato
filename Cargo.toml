[package]
name = "rubato"
version = "0.4.3"
authors = ["HEnquist <henrik.enquist@gmail.com>"]
description = "Asynchronous resampling library intended for audio data"
license = "MIT"
repository = "https://github.com/HEnquist/rubato"
keywords = ["interpolation", "resampling"]
categories = ["multimedia::audio"]
readme = "README.md"
edition = "2018"

# See more keys and their definitions at https://doc.rust-lang.org/cargo/reference/manifest.html

[dependencies]
<<<<<<< HEAD
num = "0.2"
log = "0.4.11"
realfft = "0.2.1"
=======
num-complex = "0.2"
num-integer = "0.1.39"
num-traits = "0.2"
log = "0.4.8"
realfft = "0.2.0"
>>>>>>> c436262f

[dev-dependencies] 
env_logger = "0.7.1"
criterion = "0.3.3"

[[bench]]
name = "resamplers"
harness = false<|MERGE_RESOLUTION|>--- conflicted
+++ resolved
@@ -13,17 +13,11 @@
 # See more keys and their definitions at https://doc.rust-lang.org/cargo/reference/manifest.html
 
 [dependencies]
-<<<<<<< HEAD
-num = "0.2"
 log = "0.4.11"
 realfft = "0.2.1"
-=======
 num-complex = "0.2"
 num-integer = "0.1.39"
 num-traits = "0.2"
-log = "0.4.8"
-realfft = "0.2.0"
->>>>>>> c436262f
 
 [dev-dependencies] 
 env_logger = "0.7.1"
